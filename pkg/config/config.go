package config

import (
	"embed"
	"fmt"
	"os"
	"path/filepath"
	"strings"

	"github.com/spf13/viper"
)

//go:embed default_config.toml
var defaultConfig embed.FS

// Config holds all application configuration
type Config struct {
<<<<<<< HEAD
	AppDir       string             `yaml:"app_dir"`
	Language     string             `yaml:"language"`
	WalletsDir   string             `yaml:"wallets_dir"`
	Database     DatabaseConfig     `yaml:"database"`
	Networks     map[string]Network `yaml:"networks"`
	DatabasePath string             `yaml:"database_path"`
}

type Network struct {
	Name        string `yaml:"name"`
	RPCEndpoint string `yaml:"rpc_endpoint"`
	ChainID     int64  `yaml:"chain_id"`
	Symbol      string `yaml:"symbol"`
	Explorer    string `yaml:"explorer"`
	IsActive    bool   `yaml:"is_active"`
	IsCustom    bool   `yaml:"is_custom"`
}

type DatabaseConfig struct {
	Type string `yaml:"type"` // sqlite, postgres
	Path string `yaml:"path"` // for sqlite
	URL  string `yaml:"url"`  // for postgres
=======
	AppDir       string
	Language     string
	WalletsDir   string
	DatabasePath string
	LocaleDir    string
	Fonts        []string
	Database     DatabaseConfig
	Security     SecurityConfig
}

// DatabaseConfig holds database-specific configuration
type DatabaseConfig struct {
	Type string // sqlite, postgres, mysql
	DSN  string // Data Source Name (connection string)
>>>>>>> 97e0034f
}

// SecurityConfig holds security-specific configuration
type SecurityConfig struct {
	Argon2Time    uint32
	Argon2Memory  uint32
	Argon2Threads uint8
	Argon2KeyLen  uint32
	SaltLength    uint32
}

// LoadConfig loads the configuration from a TOML file using Viper
// It also supports environment variables with the prefix BLOCOWALLET_
func LoadConfig(appDir string) (*Config, error) {
	v := viper.New()

	// Set default configuration file path
	configPath := filepath.Join(appDir, "config.toml")

	// Configure Viper
	v.SetConfigName("config")
	v.SetConfigType("toml")
	v.AddConfigPath(appDir)

	// Set up environment variables support
	v.SetEnvPrefix("BLOCOWALLET")
	v.SetEnvKeyReplacer(strings.NewReplacer(".", "_"))
	v.AutomaticEnv()

	// Check if config file exists
	if _, err := os.Stat(configPath); os.IsNotExist(err) {
		// Create config directory if it doesn't exist
		if err := os.MkdirAll(appDir, os.ModePerm); err != nil {
			return nil, fmt.Errorf("failed to create config directory: %w", err)
		}

		// Read default config
		defaultConfigData, err := defaultConfig.ReadFile("default_config.toml")
		if err != nil {
			return nil, fmt.Errorf("failed to read default config: %w", err)
		}

		// Write default config to file
		if err := os.WriteFile(configPath, defaultConfigData, 0644); err != nil {
			return nil, fmt.Errorf("failed to write default config: %w", err)
		}
	}

	// Read the config file
	if err := v.ReadInConfig(); err != nil {
		return nil, fmt.Errorf("failed to read config file: %w", err)
	}

	// Create config struct
	cfg := &Config{
		AppDir:       v.GetString("app.app_dir"),
		Language:     v.GetString("app.language"),
		WalletsDir:   v.GetString("app.wallets_dir"),
		DatabasePath: v.GetString("app.database_path"),
		LocaleDir:    v.GetString("app.locale_dir"),
		Fonts:        v.GetStringSlice("fonts.available"),
		Database: DatabaseConfig{
			Type: v.GetString("database.type"),
			DSN:  v.GetString("database.dsn"),
		},
		Security: SecurityConfig{
			Argon2Time:    v.GetUint32("security.argon2_time"),
			Argon2Memory:  v.GetUint32("security.argon2_memory"),
			Argon2Threads: uint8(v.GetUint("security.argon2_threads")),
			Argon2KeyLen:  v.GetUint32("security.argon2_key_len"),
			SaltLength:    v.GetUint32("security.salt_length"),
		},
	}

	// Expand paths with ~ to home directory
	homeDir, err := os.UserHomeDir()
	if err != nil {
		return nil, fmt.Errorf("failed to get user home directory: %w", err)
	}

	cfg.AppDir = expandPath(cfg.AppDir, homeDir)
	cfg.WalletsDir = expandPath(cfg.WalletsDir, homeDir)
	cfg.DatabasePath = expandPath(cfg.DatabasePath, homeDir)
	cfg.LocaleDir = expandPath(cfg.LocaleDir, homeDir)

	// Override with environment variables if they exist
	if envAppDir := os.Getenv("BLOCOWALLET_APP_APP_DIR"); envAppDir != "" {
		cfg.AppDir = expandPath(envAppDir, homeDir)
	}

	if envWalletsDir := os.Getenv("BLOCOWALLET_APP_WALLETS_DIR"); envWalletsDir != "" {
		cfg.WalletsDir = expandPath(envWalletsDir, homeDir)
	}

	if envDatabasePath := os.Getenv("BLOCOWALLET_APP_DATABASE_PATH"); envDatabasePath != "" {
		cfg.DatabasePath = expandPath(envDatabasePath, homeDir)
	}

	if envDatabaseType := os.Getenv("BLOCOWALLET_DATABASE_TYPE"); envDatabaseType != "" {
		cfg.Database.Type = envDatabaseType
	}

	if envDatabaseDSN := os.Getenv("BLOCOWALLET_DATABASE_DSN"); envDatabaseDSN != "" {
		cfg.Database.DSN = envDatabaseDSN
	}

	// Set default values for security if not provided
	if cfg.Security.Argon2Time == 0 {
		cfg.Security.Argon2Time = 1
	}
	if cfg.Security.Argon2Memory == 0 {
		cfg.Security.Argon2Memory = 64 * 1024 // 64MB
	}
	if cfg.Security.Argon2Threads == 0 {
		cfg.Security.Argon2Threads = 4
	}
	if cfg.Security.Argon2KeyLen == 0 {
		cfg.Security.Argon2KeyLen = 32
	}
	if cfg.Security.SaltLength == 0 {
		cfg.Security.SaltLength = 16
	}

	return cfg, nil
}

// GetFontsList returns the list of available fonts
func (c *Config) GetFontsList() []string {
	return c.Fonts
}

func expandPath(path, homeDir string) string {
	if len(path) > 1 && path[:2] == "~/" {
		return filepath.Join(homeDir, path[2:])
	}
	return path
}<|MERGE_RESOLUTION|>--- conflicted
+++ resolved
@@ -15,30 +15,6 @@
 
 // Config holds all application configuration
 type Config struct {
-<<<<<<< HEAD
-	AppDir       string             `yaml:"app_dir"`
-	Language     string             `yaml:"language"`
-	WalletsDir   string             `yaml:"wallets_dir"`
-	Database     DatabaseConfig     `yaml:"database"`
-	Networks     map[string]Network `yaml:"networks"`
-	DatabasePath string             `yaml:"database_path"`
-}
-
-type Network struct {
-	Name        string `yaml:"name"`
-	RPCEndpoint string `yaml:"rpc_endpoint"`
-	ChainID     int64  `yaml:"chain_id"`
-	Symbol      string `yaml:"symbol"`
-	Explorer    string `yaml:"explorer"`
-	IsActive    bool   `yaml:"is_active"`
-	IsCustom    bool   `yaml:"is_custom"`
-}
-
-type DatabaseConfig struct {
-	Type string `yaml:"type"` // sqlite, postgres
-	Path string `yaml:"path"` // for sqlite
-	URL  string `yaml:"url"`  // for postgres
-=======
 	AppDir       string
 	Language     string
 	WalletsDir   string
@@ -53,7 +29,6 @@
 type DatabaseConfig struct {
 	Type string // sqlite, postgres, mysql
 	DSN  string // Data Source Name (connection string)
->>>>>>> 97e0034f
 }
 
 // SecurityConfig holds security-specific configuration
