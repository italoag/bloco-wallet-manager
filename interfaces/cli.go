--- conflicted
+++ resolved
@@ -7,16 +7,6 @@
 	"bytes"
 	"encoding/json"
 	"fmt"
-<<<<<<< HEAD
-=======
-	"github.com/arsham/figurine/figurine"
-	"github.com/charmbracelet/bubbles/table"
-	"github.com/charmbracelet/bubbles/textinput"
-	tea "github.com/charmbracelet/bubbletea"
-	"github.com/charmbracelet/lipgloss"
-	"github.com/digitallyserviced/tdfgo/tdf"
-	"github.com/go-errors/errors"
->>>>>>> 8cb6c599
 	"log"
 	"math/rand"
 	"os"
@@ -775,7 +765,6 @@
 	return m, nil
 }
 
-<<<<<<< HEAD
 func (m *CLIModel) updateSelectWalletOperation(msg tea.Msg) (tea.Model, tea.Cmd) {
 	switch msg := msg.(type) {
 	case tea.KeyMsg:
@@ -797,11 +786,9 @@
 	var cmd tea.Cmd
 	m.operationTable, cmd = m.operationTable.Update(msg)
 	return m, cmd
-=======
-func (m *CLIModel) updateImportMethodSelection(msg tea.Msg) (tea.Model, tea.Cmd) {
-	// Criar o menu de importação
-	importMenu := NewImportMenu()
-
+}
+
+func (m *CLIModel) updateListWallets(msg tea.Msg) (tea.Model, tea.Cmd) {
 	switch msg := msg.(type) {
 	case tea.KeyMsg:
 		switch msg.String() {
@@ -884,7 +871,6 @@
 		}
 	}
 	return m, nil
->>>>>>> 8cb6c599
 }
 
 func (m *CLIModel) updateListWallets(msg tea.Msg) (tea.Model, tea.Cmd) {
@@ -1006,14 +992,9 @@
 				return m, nil
 			}
 			m.walletDetails = walletDetails
-<<<<<<< HEAD
 
 			m.initSelectWalletOperation()
 		case "esc":
-=======
-			m.currentView = constants.WalletDetailsView
-		case "esc", "backspace":
->>>>>>> 8cb6c599
 			m.currentView = constants.DefaultView
 		default:
 			var cmd tea.Cmd
